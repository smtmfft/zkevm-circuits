use super::{
    bytecode_unroller::{unroll, UnrolledBytecode},
    circuit::BytecodeCircuit,
};

use eth_types::Field;

use halo2_proofs::dev::MockProver;
use log::error;

<<<<<<< HEAD
        config.load(&mut layouter)?;
        config.keccak_table.dev_load(
            &mut layouter,
            self.bytecodes.iter().map(|b| &b.bytes),
            &challenges,
            true,
        )?;
        config.assign_internal(
            &mut layouter,
            self.size,
            &self.bytecodes,
            &challenges,
            false,
        )?;
        Ok(())
    }
}

impl<F: Field> BytecodeCircuitTester<F> {
=======
impl<F: Field> BytecodeCircuit<F> {
>>>>>>> 2cd311ef
    /// Verify that the selected bytecode fulfills the circuit
    pub fn verify_raw(k: u32, bytecodes: Vec<Vec<u8>>) {
        let unrolled: Vec<_> = bytecodes.iter().map(|b| unroll(b.clone())).collect();
        Self::verify(k, unrolled, true);
    }

    pub(crate) fn verify(k: u32, bytecodes: Vec<UnrolledBytecode<F>>, success: bool) {
        let circuit = BytecodeCircuit::<F>::new(bytecodes, 2usize.pow(k));

        let prover = MockProver::<F>::run(k, &circuit, Vec::new()).unwrap();
        let result = prover.verify();
        if let Err(failures) = &result {
            for failure in failures.iter() {
                error!("{}", failure);
            }
        }
        assert_eq!(result.is_ok(), success);
    }
}

/// Test bytecode circuit with unrolled bytecode
pub fn test_bytecode_circuit_unrolled<F: Field>(
    k: u32,
    bytecodes: Vec<UnrolledBytecode<F>>,
    success: bool,
) {
    let circuit = BytecodeCircuit::<F>::new(bytecodes, 2usize.pow(k));

    let prover = MockProver::<F>::run(k, &circuit, Vec::new()).unwrap();
    let result = prover.verify_par();
    if let Err(failures) = &result {
        for failure in failures.iter() {
            error!("{}", failure);
        }
    }
    let error_msg = if success { "valid" } else { "invalid" };
    assert_eq!(result.is_ok(), success, "proof must be {}", error_msg);
}<|MERGE_RESOLUTION|>--- conflicted
+++ resolved
@@ -8,29 +8,7 @@
 use halo2_proofs::dev::MockProver;
 use log::error;
 
-<<<<<<< HEAD
-        config.load(&mut layouter)?;
-        config.keccak_table.dev_load(
-            &mut layouter,
-            self.bytecodes.iter().map(|b| &b.bytes),
-            &challenges,
-            true,
-        )?;
-        config.assign_internal(
-            &mut layouter,
-            self.size,
-            &self.bytecodes,
-            &challenges,
-            false,
-        )?;
-        Ok(())
-    }
-}
-
-impl<F: Field> BytecodeCircuitTester<F> {
-=======
 impl<F: Field> BytecodeCircuit<F> {
->>>>>>> 2cd311ef
     /// Verify that the selected bytecode fulfills the circuit
     pub fn verify_raw(k: u32, bytecodes: Vec<Vec<u8>>) {
         let unrolled: Vec<_> = bytecodes.iter().map(|b| unroll(b.clone())).collect();
