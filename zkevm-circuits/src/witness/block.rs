use ethers_core::types::Signature;
use std::collections::BTreeMap;
use std::collections::HashMap;

use crate::{evm_circuit::util::RandomLinearCombination, table::BlockContextFieldTag};
use bus_mapping::{
    circuit_input_builder::{self, CircuitsParams, CopyEvent, ExpEvent},
    Error,
};
use eth_types::{Address, Field, ToLittleEndian, ToScalar, Word};
use halo2_proofs::circuit::Value;

use halo2_proofs::circuit::Value;

use super::{step::step_convert, tx::tx_convert, Bytecode, ExecStep, RwMap, Transaction};
use crate::util::{Challenges, DEFAULT_RAND};

// TODO: Remove fields that are duplicated in`eth_block`
/// Block is the struct used by all circuits, which contains all the needed
/// data for witness generation.
#[derive(Debug, Clone, Default)]
pub struct Block<F> {
    /// The randomness for random linear combination
    pub randomness: F,
    /// Transactions in the block
    pub txs: Vec<Transaction>,
    /// Signatures in the block
    pub sigs: Vec<Signature>,
    /// EndBlock step that is repeated after the last transaction and before
    /// reaching the last EVM row.
    pub end_block_not_last: ExecStep,
    /// Last EndBlock step that appears in the last EVM row.
    pub end_block_last: ExecStep,
    /// Read write events in the RwTable
    pub rws: RwMap,
    /// Bytecode used in the block
    pub bytecodes: HashMap<Word, Bytecode>,
    /// The block context
    pub context: BlockContexts,
    /// Copy events for the copy circuit's table.
    pub copy_events: Vec<CopyEvent>,
    /// Exponentiation traces for the exponentiation circuit's table.
    pub exp_events: Vec<ExpEvent>,
    // TODO: Rename to `max_evm_rows`, maybe move to CircuitsParams
    /// Pad evm circuit to make selectors fixed, so vk/pk can be universal.
    /// When 0, the EVM circuit contains as many rows for all steps + 1 row
    /// for EndBlock.
    pub evm_circuit_pad_to: usize,
    /// Pad exponentiation circuit to make selectors fixed.
    pub exp_circuit_pad_to: usize,
    /// Pad copy circuit to make selectors fixed.
    pub copy_circuit_pad_to: usize,
    /// Circuit Setup Parameters
    pub circuits_params: CircuitsParams,
    /// Inputs to the SHA3 opcode
    pub sha3_inputs: Vec<Vec<u8>>,
    /// State root of the previous block
    pub prev_state_root: Word, // TODO: Make this H256
    /// Keccak inputs
    pub keccak_inputs: Vec<Vec<u8>>,
}

/// ...
#[derive(Debug, Default, Clone)]
pub struct BlockContexts {
    /// Hashmap that maps block number to its block context.
    pub ctxs: BTreeMap<u64, BlockContext>,
}

impl BlockContexts {
    /// Get the chain ID for the block.
    pub fn chain_id(&self) -> Word {
        self.first_or_default().chain_id
    }
    /// ..
    pub fn first(&self) -> &BlockContext {
        self.ctxs.iter().next().unwrap().1
    }
    /// ..
    pub fn first_or_default(&self) -> BlockContext {
        self.ctxs
            .iter()
            .next()
            .map(|(_k, v)| v.clone())
            .unwrap_or_default()
    }
}

/// Block context for execution
#[derive(Debug, Default, Clone)]
pub struct BlockContext {
    /// The address of the miner for the block
    pub coinbase: Address,
    /// The gas limit of the block
    pub gas_limit: u64,
    /// The number of the block
    pub number: Word,
    /// The timestamp of the block
    pub timestamp: Word,
    /// The difficulty of the blcok
    pub difficulty: Word,
    /// The base fee, the minimum amount of gas fee for a transaction
    pub base_fee: Word,
    /// The hash of previous blocks
    pub history_hashes: Vec<Word>,
    /// The chain id
    pub chain_id: Word,
    /// Original Block from geth
    pub eth_block: eth_types::Block<eth_types::Transaction>,
}

impl BlockContext {
    /// Assignments for block table
<<<<<<< HEAD
    pub fn table_assignments<F: Field>(
        &self,
        num_txs: usize,
        cum_num_txs: usize,
        challenges: &Challenges<Value<F>>,
    ) -> Vec<[Value<F>; 3]> {
        let current_block_number = self.number.to_scalar().unwrap();
        let evm_word_rand = challenges.evm_word();
=======
    pub fn table_assignments<F: Field>(&self, randomness: Value<F>) -> Vec<[Value<F>; 3]> {
>>>>>>> a6267835
        [
            vec![
                [
                    Value::known(F::from(BlockContextFieldTag::Coinbase as u64)),
<<<<<<< HEAD
                    Value::known(current_block_number),
                    Value::known(self.coinbase.to_scalar().unwrap()),
                ],
                [
                    Value::known(F::from(BlockContextFieldTag::Timestamp as u64)),
                    Value::known(current_block_number),
                    Value::known(self.timestamp.to_scalar().unwrap()),
                ],
                [
                    Value::known(F::from(BlockContextFieldTag::Number as u64)),
                    Value::known(current_block_number),
                    Value::known(current_block_number),
                ],
                [
                    Value::known(F::from(BlockContextFieldTag::Difficulty as u64)),
                    Value::known(current_block_number),
                    evm_word_rand.map(|rand| {
                        RandomLinearCombination::random_linear_combine(
                            self.difficulty.to_le_bytes(),
                            rand,
                        )
                    }),
                ],
                [
                    Value::known(F::from(BlockContextFieldTag::GasLimit as u64)),
                    Value::known(current_block_number),
                    Value::known(F::from(self.gas_limit)),
                ],
                [
                    Value::known(F::from(BlockContextFieldTag::BaseFee as u64)),
                    Value::known(current_block_number),
                    evm_word_rand.map(|rand| {
                        RandomLinearCombination::random_linear_combine(
                            self.base_fee.to_le_bytes(),
                            rand,
                        )
                    }),
                ],
                [
                    Value::known(F::from(BlockContextFieldTag::ChainId as u64)),
                    Value::known(current_block_number),
                    evm_word_rand.map(|rand| {
                        RandomLinearCombination::random_linear_combine(
                            self.chain_id.to_le_bytes(),
                            rand,
                        )
                    }),
                ],
                [
                    Value::known(F::from(BlockContextFieldTag::NumTxs as u64)),
                    Value::known(current_block_number),
                    Value::known(F::from(num_txs as u64)),
                ],
                [
                    Value::known(F::from(BlockContextFieldTag::CumNumTxs as u64)),
                    Value::known(current_block_number),
                    Value::known(F::from(cum_num_txs as u64)),
=======
                    Value::known(F::zero()),
                    Value::known(self.coinbase.to_scalar().unwrap()),
                ],
                [
                    Value::known(F::from(BlockContextFieldTag::Timestamp as u64)),
                    Value::known(F::zero()),
                    Value::known(self.timestamp.to_scalar().unwrap()),
                ],
                [
                    Value::known(F::from(BlockContextFieldTag::Number as u64)),
                    Value::known(F::zero()),
                    Value::known(self.number.to_scalar().unwrap()),
                ],
                [
                    Value::known(F::from(BlockContextFieldTag::Difficulty as u64)),
                    Value::known(F::zero()),
                    randomness.map(|randomness| {
                        RandomLinearCombination::random_linear_combine(
                            self.difficulty.to_le_bytes(),
                            randomness,
                        )
                    }),
                ],
                [
                    Value::known(F::from(BlockContextFieldTag::GasLimit as u64)),
                    Value::known(F::zero()),
                    Value::known(F::from(self.gas_limit)),
                ],
                [
                    Value::known(F::from(BlockContextFieldTag::BaseFee as u64)),
                    Value::known(F::zero()),
                    randomness.map(|randomness| {
                        RandomLinearCombination::random_linear_combine(
                            self.base_fee.to_le_bytes(),
                            randomness,
                        )
                    }),
                ],
                [
                    Value::known(F::from(BlockContextFieldTag::ChainId as u64)),
                    Value::known(F::zero()),
                    randomness.map(|randomness| {
                        RandomLinearCombination::random_linear_combine(
                            self.chain_id.to_le_bytes(),
                            randomness,
                        )
                    }),
>>>>>>> a6267835
                ],
            ],
            {
                let len_history = self.history_hashes.len();
                self.history_hashes
                    .iter()
                    .enumerate()
                    .map(|(idx, hash)| {
                        [
                            Value::known(F::from(BlockContextFieldTag::BlockHash as u64)),
                            Value::known((self.number - len_history + idx).to_scalar().unwrap()),
<<<<<<< HEAD
                            evm_word_rand.map(|rand| {
                                RandomLinearCombination::random_linear_combine(
                                    hash.to_le_bytes(),
                                    rand,
=======
                            randomness.map(|randomness| {
                                RandomLinearCombination::random_linear_combine(
                                    hash.to_le_bytes(),
                                    randomness,
>>>>>>> a6267835
                                )
                            }),
                        ]
                    })
                    .collect()
            },
        ]
        .concat()
    }
}

impl From<&circuit_input_builder::Block> for BlockContexts {
    fn from(block: &circuit_input_builder::Block) -> Self {
        Self {
            ctxs: block
                .headers
                .values()
                .map(|block| {
                    (
                        block.number.as_u64(),
                        BlockContext {
                            coinbase: block.coinbase,
                            gas_limit: block.gas_limit,
                            number: block.number,
                            timestamp: block.timestamp,
                            difficulty: block.difficulty,
                            base_fee: block.base_fee,
                            history_hashes: block.history_hashes.clone(),
                            chain_id: block.chain_id,
                            eth_block: block.eth_block.clone(),
                        },
                    )
                })
                .collect::<BTreeMap<_, _>>(),
        }
    }
}

/// Convert a block struct in bus-mapping to a witness block used in circuits
pub fn block_convert<F: Field>(
    block: &circuit_input_builder::Block,
    code_db: &bus_mapping::state_db::CodeDB,
) -> Result<Block<F>, Error> {
    let num_txs = block.txs().len();
    let last_block_num = block
        .headers
        .iter()
        .rev()
        .next()
        .map(|(k, _)| *k)
        .unwrap_or_default();
    let chain_id = block
        .headers
        .values()
        .into_iter()
        .next()
        .map(|header| header.chain_id.as_u64())
        .unwrap_or(1);

    Ok(Block {
<<<<<<< HEAD
        randomness: F::from_u128(DEFAULT_RAND),
=======
        // randomness: F::from(0x100), // Special value to reveal elements after RLC
        randomness: F::from(0xcafeu64),
>>>>>>> a6267835
        context: block.into(),
        rws: RwMap::from(&block.container),
        txs: block
            .txs()
            .iter()
            .enumerate()
            .map(|(idx, tx)| {
                let next_tx = if idx + 1 < num_txs {
                    Some(&block.txs()[idx + 1])
                } else {
                    None
                };
                tx_convert(tx, idx + 1, chain_id, next_tx)
            })
            .collect(),
        sigs: block.txs().iter().map(|tx| tx.signature).collect(),
        end_block_not_last: step_convert(&block.block_steps.end_block_not_last, last_block_num),
        end_block_last: step_convert(&block.block_steps.end_block_last, last_block_num),
        bytecodes: code_db
            .0
            .iter()
            .map(|(code_hash, bytes)| {
                let hash = Word::from_big_endian(code_hash.as_bytes());
                (
                    hash,
                    Bytecode {
                        hash,
                        bytes: bytes.clone(),
                    },
                )
            })
            .collect(),
        copy_events: block.copy_events.clone(),
        exp_events: block.exp_events.clone(),
        sha3_inputs: block.sha3_inputs.clone(),
        circuits_params: block.circuits_params.clone(),
        evm_circuit_pad_to: <usize>::default(),
        exp_circuit_pad_to: <usize>::default(),
        copy_circuit_pad_to: <usize>::default(),
        prev_state_root: block.prev_state_root,
        keccak_inputs: circuit_input_builder::keccak_inputs(block, code_db)?,
    })
}<|MERGE_RESOLUTION|>--- conflicted
+++ resolved
@@ -111,7 +111,6 @@
 
 impl BlockContext {
     /// Assignments for block table
-<<<<<<< HEAD
     pub fn table_assignments<F: Field>(
         &self,
         num_txs: usize,
@@ -120,14 +119,10 @@
     ) -> Vec<[Value<F>; 3]> {
         let current_block_number = self.number.to_scalar().unwrap();
         let evm_word_rand = challenges.evm_word();
-=======
-    pub fn table_assignments<F: Field>(&self, randomness: Value<F>) -> Vec<[Value<F>; 3]> {
->>>>>>> a6267835
         [
             vec![
                 [
                     Value::known(F::from(BlockContextFieldTag::Coinbase as u64)),
-<<<<<<< HEAD
                     Value::known(current_block_number),
                     Value::known(self.coinbase.to_scalar().unwrap()),
                 ],
@@ -185,55 +180,6 @@
                     Value::known(F::from(BlockContextFieldTag::CumNumTxs as u64)),
                     Value::known(current_block_number),
                     Value::known(F::from(cum_num_txs as u64)),
-=======
-                    Value::known(F::zero()),
-                    Value::known(self.coinbase.to_scalar().unwrap()),
-                ],
-                [
-                    Value::known(F::from(BlockContextFieldTag::Timestamp as u64)),
-                    Value::known(F::zero()),
-                    Value::known(self.timestamp.to_scalar().unwrap()),
-                ],
-                [
-                    Value::known(F::from(BlockContextFieldTag::Number as u64)),
-                    Value::known(F::zero()),
-                    Value::known(self.number.to_scalar().unwrap()),
-                ],
-                [
-                    Value::known(F::from(BlockContextFieldTag::Difficulty as u64)),
-                    Value::known(F::zero()),
-                    randomness.map(|randomness| {
-                        RandomLinearCombination::random_linear_combine(
-                            self.difficulty.to_le_bytes(),
-                            randomness,
-                        )
-                    }),
-                ],
-                [
-                    Value::known(F::from(BlockContextFieldTag::GasLimit as u64)),
-                    Value::known(F::zero()),
-                    Value::known(F::from(self.gas_limit)),
-                ],
-                [
-                    Value::known(F::from(BlockContextFieldTag::BaseFee as u64)),
-                    Value::known(F::zero()),
-                    randomness.map(|randomness| {
-                        RandomLinearCombination::random_linear_combine(
-                            self.base_fee.to_le_bytes(),
-                            randomness,
-                        )
-                    }),
-                ],
-                [
-                    Value::known(F::from(BlockContextFieldTag::ChainId as u64)),
-                    Value::known(F::zero()),
-                    randomness.map(|randomness| {
-                        RandomLinearCombination::random_linear_combine(
-                            self.chain_id.to_le_bytes(),
-                            randomness,
-                        )
-                    }),
->>>>>>> a6267835
                 ],
             ],
             {
@@ -245,17 +191,10 @@
                         [
                             Value::known(F::from(BlockContextFieldTag::BlockHash as u64)),
                             Value::known((self.number - len_history + idx).to_scalar().unwrap()),
-<<<<<<< HEAD
                             evm_word_rand.map(|rand| {
                                 RandomLinearCombination::random_linear_combine(
                                     hash.to_le_bytes(),
                                     rand,
-=======
-                            randomness.map(|randomness| {
-                                RandomLinearCombination::random_linear_combine(
-                                    hash.to_le_bytes(),
-                                    randomness,
->>>>>>> a6267835
                                 )
                             }),
                         ]
@@ -316,12 +255,8 @@
         .unwrap_or(1);
 
     Ok(Block {
-<<<<<<< HEAD
         randomness: F::from_u128(DEFAULT_RAND),
-=======
-        // randomness: F::from(0x100), // Special value to reveal elements after RLC
-        randomness: F::from(0xcafeu64),
->>>>>>> a6267835
+        
         context: block.into(),
         rws: RwMap::from(&block.container),
         txs: block
