--- conflicted
+++ resolved
@@ -564,15 +564,6 @@
     /// Construct a new MptTable
     pub(crate) fn construct<F: FieldExt>(meta: &mut ConstraintSystem<F>) -> Self {
         Self([
-<<<<<<< HEAD
-            meta.advice_column_in(FirstPhase),
-            meta.advice_column_in(SecondPhase),
-            meta.advice_column_in(FirstPhase),
-            meta.advice_column_in(SecondPhase),
-            meta.advice_column_in(SecondPhase),
-            meta.advice_column_in(SecondPhase),
-            meta.advice_column_in(SecondPhase),
-=======
             meta.advice_column(),               // Address
             meta.advice_column_in(SecondPhase), // Storage key
             meta.advice_column(),               // Proof type
@@ -580,7 +571,6 @@
             meta.advice_column_in(SecondPhase), // Old root
             meta.advice_column_in(SecondPhase), // New value
             meta.advice_column_in(SecondPhase), // Old value
->>>>>>> 82e4c9ab
         ])
     }
 
